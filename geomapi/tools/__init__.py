"""Different tools to Manage RDF data."""

#IMPORT PACKAGES
import csv
import inspect
<<<<<<< HEAD
import math
=======
>>>>>>> 4d4816df
import cv2
import numpy as np 
import open3d as o3d 
import os 
import re
import pye57 
import pandas as pd
import xml.etree.ElementTree as ET 
from typing import List,Tuple, Union
from pathlib import Path
import ezdxf
from scipy.spatial.transform import Rotation as R

# import APIs
import rdflib
from rdflib import URIRef, Literal,Namespace,Graph
from rdflib.namespace import RDF
import ifcopenshell
import ifcopenshell.util
import ifcopenshell.util.selector

import multiprocessing
import concurrent.futures

#IMPORT MODULES 
import geomapi
from geomapi.nodes import *
import geomapi.utils as ut
from geomapi.utils import GEOMAPI_PREFIXES
import geomapi.utils.geometryutils as gmu
import geomapi.utils.cadutils as cadu
from warnings import warn

#ONTOLOGIES
loa=rdflib.Namespace('https://docplayer.net/131921614-Usibd-level-of-accuracy-loa-specification-guide.html#')
ifc=rdflib.Namespace('http://ifcowl.openbimstandards.org/IFC2X3_Final#')

#### NODE CREATION ####

### GRAPH ###
def graph_to_nodes(graphPath : str = None, graph: Graph = None, subjects: List = None, **kwargs) -> List[Node]:
    """Convert a graphPath to a set of Nodes.

    Args:
        0. graphPath (str):  absolute path to .ttl RDF Graph\n
        1. kwargs (Any) \n

    Returns:
        A list of pointcloudnodes, imagenodes, meshnodes, bimnodes, orthonodes with metadata 
    """    
    """
    Parses RDF graph, finds subjects of type geomapi:*Node, and instantiates corresponding Python classes.
    
    :param graph: rdflib.Graph object
    :return: dict mapping subject URIs to class instances
    """
    instances = []
    if(not graph):
        if(not graphPath):
            raise ValueError("No graph or graphPath provided")
        else:
            graph = Graph().parse(graphPath)
    # Build a map of class names available in the given module
    class_map = {name: cls for name, cls in inspect.getmembers(geomapi.nodes, inspect.isclass)}

    for subject in graph.subjects(RDF.type, None):
        if(subjects is not None): # Check the subject filter
            if(str(subject) not in subjects):
                continue
        for rdf_type in graph.objects(subject, RDF.type):
            if str(rdf_type).startswith(str(GEOMAPI_PREFIXES["geomapi"])):
                class_name = rdf_type.split("#")[-1]
                cls = class_map.get(class_name)
                if cls:
                    try: instances.append(cls(graph = graph, graphPath = graphPath, subject = subject,**kwargs))
                    except: print("Failed to create Node: ", subject)
                else:
                    print(f"⚠️ No matching class found for RDF type: {class_name}")

    return instances

### XML ###
def e57xml_to_pointcloud_nodes(xmlPath :str, **kwargs) -> List[PointCloudNode]:
    """Parse XML file that is created with E57lib e57xmldump.exe.
        E57 XML file structure
        e57Root
           >data3D
               >vectorChild
                   >pose
                       >rotation
                       >translation
                   >cartesianBounds
                   >guid
                   >name
                   >points recordCount
           >images2D

    Args:
        path (string):  e57 xml file path e.g. "D:\\Data\\2018-06 Werfopvolging Academiestraat Gent\\week 22\\PCD\\week 22 lidar_CC.xml"
        **kwargs: All extra arguments are applied to all nodes
            
    Returns:
        A list of pointcloudnodes with the xml metadata 
    """
    
    path=Path(xmlPath)
    mytree = ET.parse(path)
    root = mytree.getroot()
    nodelist=[]
<<<<<<< HEAD
    e57Path=path.with_suffix('.e57')
=======
    e57Path=xmlPath.with_suffix('.e57')
>>>>>>> 4d4816df
    # loop over every vectorchild
    for idx,e57xml in enumerate(root.iter('{http://www.astm.org/COMMIT/E57/2010-e57-v1.0}vectorChild')):
        # OrientedBoundingBox
        # TODO switch to OBB 
        cartesianBoundsnode=e57xml.find('{http://www.astm.org/COMMIT/E57/2010-e57-v1.0}cartesianBounds') 
        if cartesianBoundsnode is not None:
            try:
                OrientedBoundingBox=np.array([ut.xml_to_float(cartesianBoundsnode[0].text),
                                        ut.xml_to_float(cartesianBoundsnode[1].text),
                                        ut.xml_to_float(cartesianBoundsnode[2].text),
                                        ut.xml_to_float(cartesianBoundsnode[3].text),
                                        ut.xml_to_float(cartesianBoundsnode[4].text),
                                        ut.xml_to_float(cartesianBoundsnode[5].text)])
                OrientedBoundingBox=OrientedBoundingBox.astype(float)
                OrientedBoundingBox=np.nan_to_num(OrientedBoundingBox)
            except:
                OrientedBoundingBox=None

        # CartesianTransform
        posenode=e57xml.find('{http://www.astm.org/COMMIT/E57/2010-e57-v1.0}pose')
        if posenode is not None:
            rotationnode=posenode.find('{http://www.astm.org/COMMIT/E57/2010-e57-v1.0}rotation')
            if rotationnode is not None:               
                try:
                    quaternion=np.array([ ut.xml_to_float(rotationnode[3].text),
                                    ut.xml_to_float(rotationnode[0].text),
                                    ut.xml_to_float(rotationnode[1].text),
                                    ut.xml_to_float(rotationnode[2].text) ])
                    quaternion=quaternion.astype(float)   
                    quaternion=np.nan_to_num(quaternion)                
                except:
                    quaternion=np.array([0,0,0,1])
                r = R.from_quat(quaternion)
                rotationMatrix =r.as_matrix()

            translationnode=posenode.find('{http://www.astm.org/COMMIT/E57/2010-e57-v1.0}translation')
            if translationnode is not None: 
                try:
                    translationVector= np.array([ut.xml_to_float(translationnode[0].text),
                                                ut.xml_to_float(translationnode[1].text),
                                                ut.xml_to_float(translationnode[2].text)])
                    translationVector=translationVector.astype(float)
                    translationVector=np.nan_to_num(translationVector)       
                except:
                    translationVector=np.array([0.0,0.0,0.0])
            cartesianTransform = gmu.get_cartesian_transform(translation=translationVector,rotation=rotationMatrix)
<<<<<<< HEAD
            #print(cartesianTransform)
=======
            print(cartesianTransform)
>>>>>>> 4d4816df

        pointsnode=e57xml.find('{http://www.astm.org/COMMIT/E57/2010-e57-v1.0}points')
        if not pointsnode is None:
            pointCount=int(pointsnode.attrib['recordCount'])
        else: pointCount = None
        nodelist.append(PointCloudNode(cartesianTransform=cartesianTransform, orientedBoundingBox=OrientedBoundingBox, pointCount= pointCount, e57XmlPath=path,e57Index=idx,path=e57Path,**kwargs))
    return nodelist

def xml_to_image_nodes(path :str,subjects:List = None, skip:int=None, filterByFolder:bool=False,**kwargs) -> List[ImageNode]:
    """Parse XML file that is created with https://www.agisoft.com/.

    Args:
        1.xmlPath (string or Path): xml file path e.g. "D:/Data/cameras.xml"
        2.subjects (List[str]): a list of labels, matching with the camera labels, that you want filtered.
        2.skip (int, Optional): select every nth image from the xml. Defaults to None.
        3.filterByFolder (bool, Optional): Filter imgNodes based on the images in the folder or not. Defaults to False.
            
    Returns:
        A list of ImageNodes with the xml metadata 
    """
    path=Path(path) if path else None
    assert skip == None or skip >0, f'skip == None or skip '
    
    #open xml
    mytree = ET.parse(path)
    root = mytree.getroot()  

    #get reference
    chunk=root.find('chunk')
    globalTransform=gmu.get_cartesian_transform(rotation=ut.literal_to_matrix(chunk.find('transform').find('rotation').text),
                                                translation= ut.literal_to_matrix(chunk.find('transform').find('translation').text))
    globalScale=float(chunk.find('transform').find('scale').text)

    #get components -> in some xml files, there are no components.
    components=[]
    for component in root.iter('component'):       
        try:
            transform=component.find('transform')
            region=component.find('region')
            scale=float(transform.find('scale').text)
            components.append({'componentid':  int(component.get('id')),        
                            'refTransform': gmu.get_cartesian_transform(rotation=ut.literal_to_matrix(transform.find('rotation').text),
                                                translation= ut.literal_to_matrix(transform.find('translation').text)),
                            'scale': scale,
                            'center': gmu.get_cartesian_transform( translation=ut.literal_to_matrix(region.find('center').text)),
                            'size': ut.literal_to_matrix(region.find('size').text),
                            'R': ut.literal_to_matrix(region.find('R').text)})     
        except:
            components.append(None)
            continue

    #get sensors
    sensors=[]
    for sensor in root.iter('sensor'):       
        try:            
            # Extract resolution
            resolution = sensor.find('resolution')
            image_width = int(resolution.attrib['width'])
            image_height = int(resolution.attrib['height'])

            # Extract sensor properties to get the focal length
            properties = {prop.attrib['name']: prop.attrib['value'] for prop in sensor.findall('property')}
            if('pixel_width' in properties and 'pixel_height' in properties and 'focal_length' in properties):
                pixel_width_mm = float(properties['pixel_width'])
                pixel_height_mm = float(properties['pixel_height'])
                focal_length_mm = float(properties['focal_length'])

                # Calculate sensor dimensions in mm
                sensor_width_mm = image_width * pixel_width_mm
                sensor_height_mm = image_height * pixel_height_mm
                sensor_diagonal_mm = math.sqrt(sensor_width_mm**2 + sensor_height_mm**2)
                full_frame_diagonal_mm = math.sqrt(36**2 + 24**2)
                crop_factor = full_frame_diagonal_mm / sensor_diagonal_mm
                focal_length_35mm = focal_length_mm / crop_factor
            else:
                focal_length_35mm = None

            # find the calibration
            calibration=sensor.find('calibration')
            if(calibration is not None):
                f = float(calibration.find('f').text if calibration.find('f') is not None else calibration.find('fx').text) # sometimes the focal length is named diffirently
                cx = image_width / 2 + float(calibration.find('cx').text)
                cy = image_height / 2 + float(calibration.find('cy').text)
            else:
                # If no calibration found, fallback to defaults
                f = focal_length_mm / pixel_width_mm
                cx = image_width / 2
                cy = image_height / 2
            # Construct the intrinsic matrix
            K = np.array([
                [f,   0,  cx],
                [0,   f,  cy],
                [0,    0,   1]
            ])
            
            sensors.append({'sensorid':  int(sensor.get('id'))   ,        
                            'imageWidth': image_width,
                            'imageHeight': image_height,
                            'intrinsicMatrix': K,
                            'focalLength35mm': focal_length_35mm})     
        except Exception as error:
            print("An error occurred:", error) # An error occurred: name 'x' is not defined
            sensors.append(None)
            continue
    
    #get image names in folder
    files=ut.get_list_of_files(path.parent)
    # files=[f for f in files if (f.endswith('.JPG') or 
    #                             f.endswith('.PNG') or 
    #                             f.endswith('.jpg') or
    #                             f.endswith('.png'))] #! deprecated
    # files = [f for f in files if any(f.endswith(ext).upper() for ext in ut.IMG_EXTENSIONS)]
    files = [file for file in files if any(file.suffix.upper() == ext.upper() for ext in ut.IMG_EXTENSIONS)]

    names=[file.stem for file in files]


    #get cameras
    nodelist=[]   
    for cam in root.iter('camera'):
        try:
            #get name
            name=cam.get('label')

            # Skip over al not matching labels
            if(subjects is not None):
                if(name not in subjects):
                    continue
            
            #get component
            componentid=cam.get('component_id')  
            if componentid:
                componentInformation= next(c for c in components if c['componentid']==int(componentid))  
                refTransform=componentInformation['refTransform']
                scale=componentInformation['scale']
            else:
                refTransform=globalTransform
                scale=globalScale
                
            #get transform
            transform=np.reshape(ut.literal_to_matrix(cam.find('transform').text),(4,4))
            #apply scale and reference transformation
            transform=gmu.get_cartesian_transform(rotation=transform[0:3,0:3],
                                        translation=transform[0:3,3]*scale)
            transform=refTransform  @ transform

            #get sensor information
            sensorid=int(cam.get('sensor_id'))      
            sensorInformation= next(s for s in sensors if s is not None and s.get('sensorid')==sensorid)

            #create image node 
            node=ImageNode(
                        name=name, 
                         cartesianTransform=transform,
<<<<<<< HEAD
                        imageWidth =  sensorInformation['imageWidth'],
                        imageHeight = sensorInformation['imageHeight'],
                        intrinsicMatrix = sensorInformation['intrinsicMatrix'],
                        focalLength35mm = sensorInformation['focalLength35mm'], 
=======
                        imageWidth =  int(sensorInformation['imageWidth']),
                        imageHeight = int(sensorInformation['imageHeight'] ),
                        focalLength35mm = float(sensorInformation['focalLength35mm']), 
>>>>>>> 4d4816df
                        **kwargs)
            # node.xmlPath=xmlPath
            
            #assign node to nodelist depending on whether it's in the folder    
            try:
                i=names.index(Path(node.name).stem)
                node.path=files[i]
                nodelist.append(node)   
            except:
                
                None if filterByFolder else nodelist.append(node) 

        except:
            continue
    return nodelist[0::skip] if skip else nodelist

### E57 ###
def e57_to_pointcloud_nodes(e57Path, subjects = None, percentage: float = None, loadResource = False, multiProcessingTreshold = 10, **kwargs) -> List[PointCloudNode]:

    
    nodelist=[]   
    e57 = pye57.E57(str(e57Path))   
    gmu.e57_update_point_field(e57)

    # If you need to load a large amount of pointclouds, use multiprocessing
    if(e57.scan_count >= multiProcessingTreshold and loadResource):
        with concurrent.futures.ProcessPoolExecutor() as executor:
            # first load all e57 data and output it as np.arrays
            results=[executor.submit(gmu.e57_to_arrays,e57Path=e57Path,e57Index=s,percentage=percentage) for s in range(e57.scan_count)]
            # next, the arrays are assigned to point clouds outside the loop.
            for s,r in enumerate(concurrent.futures.as_completed(results)):
                resource=gmu.arrays_to_pcd(r.result())
                nodelist.append(PointCloudNode(path=Path(e57Path),e57Index=s,resource=resource, loadResource=loadResource, **kwargs))
    else:
        for idx in range(e57.scan_count):
            if(percentage and loadResource):
                resource = gmu.e57_to_pcd(e57,e57Index=idx,percentage=percentage)
            else: resource = None
            nodelist.append(PointCloudNode(path=Path(e57Path),e57Index=idx,resource=resource, loadResource=loadResource, **kwargs))
    return nodelist

### DXF ###

def dxf_to_lineset_nodes(dxfPath:str |Path, **kwargs) -> List[LineSetNode]:
    """Parse a dxf file to a list of LineSetNodes. created by CAD software

    **NOTE**: be aware of the scale factor!

    Args:
        - dxfPath(str): absolute path to .dxf file
        - **kwargs: additional arguments to pass to the Line

    Returns:
        List[LineSetNode]
    """    
    dxfPath=Path(dxfPath) 
    print(f"Reading DXF file from {dxfPath}...")
    dxf = ezdxf.readfile(str(dxfPath))
    
    # check units
    if dxf.header.get('$INSUNITS') is not None and dxf.header.get('$INSUNITS') !=6:
        units=ezdxf.units.decode(dxf.header.get('$INSUNITS'))
        print(f'Warning: dxf has {units} units while meters are expected!') 

    #create entities
    nodelist=[]
    counter=0
    for entity in dxf.modelspace():    
        #get geometry
        g=cadu.ezdxf_entity_to_o3d(entity)
        #filter on linesets
        if isinstance(g,o3d.geometry.LineSet): 
            layer=entity.dxf.layer
            color=np.array(cadu.get_rgb_from_aci(dxf.layers.get(layer).dxf.color))/255
            g.paint_uniform_color(color)
            handle=entity.dxf.handle
            dxfType=entity.dxftype()
            name=getattr(entity.dxf,'name',None)
            node=LineSetNode(resource=g,
                            dxfPath=dxfPath,
                            layer=layer,
                            color=color,
                            handle=handle,
                            dxfType=dxfType,
                            name=name,
                            **kwargs)
            nodelist.append(node)
        else:
            counter+=1
            continue
    print(f'{counter} entities were not LineSets. Skipping for now...')
    print(f'    loaded {len(nodelist)} lineSetNodes from dxf file')
    return nodelist

def dxf_to_ortho_nodes(dxfPath: Union[str, Path], name_filter: str = None, **kwargs) -> List[OrthoNode]:
    """
    Parse a DXF file into a list of OrthoNode objects., created by Metashape

    Args:
        dxfPath (str | Path): Path to the DXF file.
        name_filter (str, optional): If provided, only include entities matching this name.
        **kwargs: Additional arguments passed to OrthoNode.

    Returns:
        List[OrthoNode]
    """
    dxfPath = Path(dxfPath)
    print(f"Reading DXF file from {dxfPath}...")
    dxf = ezdxf.readfile(str(dxfPath))
    entities = [entity for entity in dxf.modelspace()]
    orthonodes = []

    # Try to auto-detect name_filter if not provided
    if name_filter is None:
        for e in entities:
            if e.dxftype() == 'INSERT':
                try:
                    name_filter = Path(e.attribs[0].dxf.text).stem
                    break
                except Exception:
                    continue
        if name_filter is None:
            print("Warning: No valid INSERT entity with a name found. Skipping name filtering.")

    for i in range(0, len(entities) - 1, 2):
        entity1 = entities[i]
        entity2 = entities[i + 1]

        try:
            name = Path(entity1.attribs[0].dxf.text).stem
        except Exception:
            continue

        if name_filter and name != name_filter:
            continue

        g = cadu.ezdxf_entity_to_o3d(entity2)
        if not hasattr(g, "points"):
            continue

        arg_height = kwargs.get("height", 0)
        g.translate(np.array([0, 0, arg_height]))

        points = np.asarray(g.points)
        center = g.get_center()
        vec1 = points[1] - points[0]
        vec2 = points[3] - points[0]
        normal = np.cross(vec1, vec2)
        normal = normal / np.linalg.norm(normal)

        rotation_matrix = gmu.get_rotation_matrix_from_forward_up(normal, vec2)
        translation = center
        cartesian_transform = gmu.get_cartesian_transform(translation=translation, rotation=rotation_matrix)

        image_width = kwargs.get("imageWidth", 1)
        gsd = np.linalg.norm(vec1[0]) / image_width

        node = OrthoNode(
            name=name,
            cartesianTransform=cartesian_transform,
            dxfPath=dxfPath,
            imageWidth=image_width,
            imageHeight=kwargs.get("imageHeight"),
            gsd=gsd,
            **kwargs
        )
        orthonodes.append(node)

    print(f"Loaded {len(orthonodes)} OrthoNodes from DXF.")
    return orthonodes

#### IFC ########

def ifc_to_bim_nodes(path:str, classes:str = None,  guids:list = None, types:List = None, getResource : bool=True,**kwargs)-> List[BIMNode]:
    """
    Parse ifc file to a list of BIMNodes, one for each ifcElement.\n

    **NOTE**: classes are not case sensitive. It is advised to solely focus on IfcBuildingElement classes or inherited classes as these typically have geometry representations that can be used by GEOMAPI.

    **NOTE**: If you intend to parse 1000+ elements, use the multithreading of the entire file instead and filter the BIMNodes afterwards as it will be faster. 

    **WARNING**: IfcOpenShell struggles with some ifc serializations. In our experience, IFC4 serializations is more robust.

    .. image:: ../../../docs/pics/ifc_inheritance.PNG


    Args:
        1. ifcPath (string):  absolute ifc file path e.g. "D:/myifc.ifc"\n
        2. classes (string, optional): ifcClasses e.g. 'IfcBeam, IfcColumn, IfcWall, IfcSlab'. Defaults to 'IfcBuildingElement'.   
    
    Raises:
        ValueError: 'No valid ifcPath.'

    Returns:
        List[BIMNode]
    """   
    path=Path(path)
    
    nodelist=[]   
    ifc = ifcopenshell.open(path)
    timestamp=ut.get_timestamp(path)
    
    if(classes is not None):
        ifcElements = ifcopenshell.util.selector.filter_elements(ifc, str(classes))
    elif(guids is not None):
        ifcElements = [ut.item_to_list(ifc.by_id(guid)) for guid in guids]
    elif(types is not None):
        ifcElements = [ifc.by_type(type) for type in types]
    else:
        ifcElements = ifcopenshell.util.selector.filter_elements(ifc, 'IfcBuildingElement')

    for ifcElement in ifcElements:
        nodelist.append(BIMNode(timestamp=timestamp, ifcPath=path, resource=ifcElement,getResource=getResource, **kwargs))

    return nodelist

def ifc_to_nodes_multiprocessing(path:str, **kwargs)-> List[BIMNode]:
    """Returns the contents of geometry elements in an ifc file as BIMNodes.
    This method is 3x faster than other parsing methods due to its multi-threading.
    However, only the entire ifc can be parsed.

    **WARNING**: IfcOpenShell strugles with some ifc serializations. In our experience, IFC4 serializations is more robust.

    Args:
        ifcPath (str | Path): ifc file path e.g. "D:/myifc.ifc"

    Raises:
        ValueError: 'No valid ifcPath.'

    Returns:
        List[BIMNode]
    """
    path=Path(path)
    
    try:
        ifc_file = ifcopenshell.open(path)
    except:
        print(ifcopenshell.get_log())
    else: 
        nodelist=[]   
        timestamp=ut.get_timestamp(path)
        settings = ifcopenshell.geom.settings()
        settings.set(settings.USE_WORLD_COORDS, True) 
        iterator = ifcopenshell.geom.iterator(settings, ifc_file, multiprocessing.cpu_count())
        if iterator.initialize():
            while True:
                shape = iterator.get()
                ifcElement = ifc_file.by_guid(shape.guid) 
                faces = shape.geometry.faces # Indices of vertices per triangle face e.g. [f1v1, f1v2, f1v3, f2v1, f2v2, f2v3, ...]
                verts = shape.geometry.verts # X Y Z of vertices in flattened list e.g. [v1x, v1y, v1z, v2x, v2y, v2z, ...]
                # materials = shape.geometry.materials # Material names and colour style information that are relevant to this shape
                # material_ids = shape.geometry.material_ids # Indices of material applied per triangle face e.g. [f1m, f2m, ...]

                # Since the lists are flattened, you may prefer to group them per face like so depending on your geometry kernel
                grouped_verts = [[verts[i], verts[i + 1], verts[i + 2]] for i in range(0, len(verts), 3)]
                grouped_faces = [[faces[i], faces[i + 1], faces[i + 2]] for i in range(0, len(faces), 3)]

                #Convert grouped vertices/faces to Open3D objects 
                o3dVertices = o3d.utility.Vector3dVector(np.asarray(grouped_verts))
                o3dTriangles = o3d.utility.Vector3iVector(np.asarray(grouped_faces))

                # Create the Open3D mesh object
                mesh=o3d.geometry.TriangleMesh(o3dVertices,o3dTriangles)

                #if mesh, create node
                if len(mesh.triangles)>1:
                    # node=BIMNode(**kwargs)
                    name=ifcElement.Name
                    className=ifcElement.is_a()
                    globalId=ifcElement.GlobalId
                    subject= name +'_'+globalId 
                    resource=mesh
                    timestamp=timestamp
                    ifcPath=path
                    objectType =ifcElement.ObjectType
                    nodelist.append(BIMNode(name=name,
                                            className=className,
                                            globalId=globalId,
                                            subject=subject,
                                            resource=resource,
                                            timestamp=timestamp,
                                            ifcPath=ifcPath,
                                            objectType=objectType,
                                            faceCount=len(mesh.triangles),
                                            pointCount=len(mesh.vertices),
                                            **kwargs))
                if not iterator.next():
                    break
        return nodelist

### CSV ###

def navvis_csv_to_pano_nodes(csvPath :Path, 
                        directory : Path = None, 
                        includeDepth : bool = True, 
                        depthPath : Path = None, 
                        skip:int=1, **kwargs) -> List[PanoNode]:
    """Parse Navvis csv file and return a list of PanoNodes with the csv metadata.
    
    Args:
        - csvPath (Path): csv file path e.g. "D:/Data/pano/pano-poses.csv"
        - skip (int, Optional): select every nth image from the xml. Defaults to None.
        - Path (Path, Optional): path to the pano directory. Defaults to None.
        - includeDepth (bool, Optional): include depth images. Defaults to True.
        - depthPath (Path, Optional): path to the depth images. Defaults to None.
        - kwargs: additional keyword arguments for the PanoNode instances
                
    Returns:
        - A list of PanoNodes with the csv metadata
        
    """
    assert skip == None or skip >0, f'skip == None or skip '
    assert os.path.exists(csvPath), f'File does not exist.'
    assert csvPath.suffix == '.csv', f'File does not end with csv.'

    with open(csvPath, 'r') as f:
        first_line = f.readline()
        header_line = first_line.split(':', 1)[-1].strip()  # keep only after ':'

    # Now use pandas to read, but without skipping anything
    df = pd.read_csv(
        csvPath,
        sep=';',
        skiprows=1,  # skip the first weird comment line
        names=[h.strip() for h in header_line.split(';')],  # use cleaned header
        skipinitialspace=True  # handle spaces after ;
    )
    # Take every nth row
    df = df.iloc[::skip].reset_index(drop=True)

    if(directory is None):
        directory = Path(csvPath).parent

    nodes = []

    for idx, row in df.iterrows():
        pos = (row['pano_pos_x'], row['pano_pos_y'], row['pano_pos_z'])
        ori = (row['pano_ori_x'], row['pano_ori_y'], row['pano_ori_z'], row['pano_ori_w'])

        cartesian_transform = gmu.get_cartesian_transform(pos, ori)
        timestamp = ut.literal_to_datetime(row['timestamp'])
        path = directory / row['filename']

        node = PanoNode(
            name=str(row['ID']),
            cartesianTransform=cartesian_transform,
            timestamp=timestamp,
            path=path,
            **kwargs
        )

        nodes.append(node)
    return nodes

##### NODE SELECTION #####

def select_nodes_k_nearest_neighbors(nodes:List[Node], center: np.ndarray = [0,0,0],k:int=10):
    """Select k nearest nodes based on Euclidean distance between centroids."""
<<<<<<< HEAD
    
    assert k>0, f'k is {k}, but k should be >0.'
    # create a pointcloud te perform nearest neighbors search on
    pcd = o3d.geometry.PointCloud()
    array=np.empty(shape=(len(nodes),3))
    for idx,node in enumerate(nodes):
        array[idx]=gmu.get_translation(node.cartesianTransform)
    pcd.points = o3d.utility.Vector3dVector(array)

    #Create KDTree from pcd
    pcdTree = o3d.geometry.KDTreeFlann(pcd)

    #Find k nearest neighbors
    _, idxList, distances = pcdTree.search_knn_vector_3d(np.array(center), k)
    selectedNodeList=[node for idx,node in enumerate(nodes) if idx in idxList]

    if any(selectedNodeList):        
        return selectedNodeList, distances
    return None, None
    
def select_nodes_within_radius(nodes, center, radius):
    
    if(radius <= 0):
        raise ValueError("Radius must be > 0")
    
=======
    
    assert k>0, f'k is {k}, but k should be >0.'
    # create a pointcloud te perform nearest neighbors search on
    pcd = o3d.geometry.PointCloud()
    array=np.empty(shape=(len(nodes),3))
    for idx,node in enumerate(nodes):
        array[idx]=gmu.get_translation(node.cartesianTransform)
    pcd.points = o3d.utility.Vector3dVector(array)

    #Create KDTree from pcd
    pcdTree = o3d.geometry.KDTreeFlann(pcd)

    #Find k nearest neighbors
    _, idxList, distances = pcdTree.search_knn_vector_3d(np.array(center), k)
    selectedNodeList=[node for idx,node in enumerate(nodes) if idx in idxList]

    if any(selectedNodeList):        
        return selectedNodeList, distances
    return None, None
    
def select_nodes_within_radius(nodes, center, radius):
    
    if(radius <= 0):
        raise ValueError("Radius must be > 0")
    
>>>>>>> 4d4816df
    centers=np.empty(shape=(len(nodes),3),dtype=float)
    for idx,node in enumerate(nodes):
        centers[idx]=gmu.get_translation(node.cartesianTransform)
    
    # Create a point cloud of centers
    pcd = o3d.geometry.PointCloud()
    pcd.points = o3d.utility.Vector3dVector(centers)

    #Create KDTree from pcd
    pcdTree = o3d.geometry.KDTreeFlann(pcd)

    #Find k nearest neighbors
    [_, idxList, distances] = pcdTree.search_radius_vector_3d(np.array(center), radius)
    selectedNodeList = [node for idx,node in enumerate(nodes) if idx in idxList ]
    selectedNodeList = [node for i,node in enumerate(selectedNodeList) if distances[i] <= radius]
    distances = [dist for dist in distances if dist <=radius]

    if any(selectedNodeList):        
        return selectedNodeList, distances
    return None, None

def select_nodes_within_bounding_box(nodes: List[Node], 
    bbox: o3d.geometry.OrientedBoundingBox, 
    margin: List[float] = [0, 0, 0]
    ) -> List[Node]:
    """
    Select the nodes whose centers lie inside the given bounding box.
    
    Args:
        nodes: List of node objects.
        bbox: An open3d.geometry.OrientedBoundingBox (or AxisAlignedBoundingBox).
        margin: List of margins [u, v, w] to expand the bounding box.
    
    Returns:
        List of nodes inside the bounding box, or None if no nodes are inside.
    """

    # Expand the bounding box by the given margin
    box = gmu.expand_box(bbox, u=margin[0], v=margin[1], w=margin[2])

    # Get node centers
    centers = np.empty((len(nodes), 3), dtype=float)
    for idx, node in enumerate(nodes):
        centers[idx] = gmu.get_translation(node.cartesianTransform)

    # Directly check which centers are inside
    points = o3d.utility.Vector3dVector(centers)
    idxList = box.get_point_indices_within_bounding_box(points)

    # Select nodes based on index list
    selectedNodeList = [node for idx, node in enumerate(nodes) if idx in idxList]

    if selectedNodeList:
        return selectedNodeList
    return None

def select_nodes_within_convex_hull(nodes: List[Node], 
    hull: o3d.geometry.TriangleMesh, 
    ) -> List[Node]:
    """
    Select the nodes whose centers lie inside the given convex hull.
    
    Args:
        nodes: List of node objects.
        hull: An open3d.geometry.TriangleMesh representing a convex hull.
    
    Returns:
        List of nodes inside the convex hull, or None if no nodes are inside.
    """    
    if not hull.is_watertight():
        raise ValueError("Input convex hull is not watertight.")

    # Get node centers
    centers = np.empty((len(nodes), 3), dtype=float)
    for idx, node in enumerate(nodes):
        centers[idx] = gmu.get_translation(node.cartesianTransform)

    # Directly check if centers are inside
    scene = o3d.t.geometry.RaycastingScene()
    _ = scene.add_triangles(o3d.t.geometry.TriangleMesh.from_legacy(hull))  # we do not need the geometry ID for mesh
    occupancy = scene.compute_occupancy(o3d.cpu.pybind.core.Tensor(centers, dtype=o3d.core.Dtype.Float32))

    # Select nodes based on the mask
    selectedNodeList = [node for idx, node in enumerate(nodes) if occupancy[idx] == 1]

    if selectedNodeList:
        return selectedNodeList
    return None

def select_nodes_intersecting_bounding_box(nodes: List[Node], 
    bbox: o3d.geometry.OrientedBoundingBox, 
    margin: List[float] = [0, 0, 0]
    ) -> List[Node]:
    """
    Select the nodes whose bounding box intersects with the given bounding box.
    
    Args:
        nodes: List of node objects.
        bbox: An open3d.geometry.OrientedBoundingBox.
        margin: List of margins [u, v, w] to expand the bounding box.
    
    Returns:
        List of nodes whose bounding box intersects the given bounding box.
    """
    
    # Expand the bounding box by the given margin
    box = gmu.expand_box(bbox, u=margin[0], v=margin[1], w=margin[2])
<<<<<<< HEAD

    selectedNodeList = []

=======

    selectedNodeList = []

>>>>>>> 4d4816df
    for node in nodes:
        # Get the bounding box of the node
        node_box = node.orientedBoundingBox
        
        # Check if it intersects with the given bounding box
        if box.intersects(node_box):
            selectedNodeList.append(node)

    if selectedNodeList:
        return selectedNodeList
    return None

def select_nodes_intersecting_convex_hull(nodes: List[Node], 
    hull: o3d.geometry.TriangleMesh, 
    ) -> List[Node]:
    """
    Select the nodes whose convex hull intersects with the given convex hull.
    
    Args:
        nodes: List of node objects.
        hull: An open3d.geometry.TriangleMesh.
    
    Returns:
        List of nodes whose convex hull intersects the given convex hull.
    """
    hulls=[None]*len(nodes)
    for idx,node in enumerate(nodes):
            hulls[idx]=node.convexHull

    # Find the nodes of which the geometry intersects with the source node box
    idxList=gmu.get_mesh_inliers(reference=hull,sources=hulls)
    #print(idxList)

    # idxList=gmu.get_mesh_collisions_trimesh(mesh,meshes)
    selectedNodeList=[node for idx,node in enumerate(nodes) if idx in idxList]
    if any(selectedNodeList):        
        return selectedNodeList
    return None

#### GRAPH CREATION ####

def nodes_to_graph(nodelist : List[Node], path:str =None, overwrite: bool =False,save: bool =False,base: URIRef = None) -> Graph:
    """Convert list of nodes to an RDF graph.

    Args:
        - nodelist (List[Node])
        - graphPath (str, optional): path that serves as the basepath for all path information in the graph. This is also the storage location of the graph.
        - overwrite (bool, optional): Overwrite the existing graph triples. Defaults to False.
        - save (bool, optional): Save the Graph to file. Defaults to False.

    Returns:
        Graph 
    """
    path=Path(path) if path else None
    g=Graph()
    g=ut.bind_ontologies(g)
    
    for node in nodelist:
            node.get_graph(path,base=base)
            g+= node.graph
    if(path and save):
        g.serialize(path)     
    return g  

#### NAVVIS TOOLS ####

def navvis_decode_depthmap(depth_image):
    """
    Function to decode the depthmaps generated by the navvis processing

    Args:
        - None
        
    Returns:
        - np.array: Depthmap
    """
    if not isinstance(depth_image,np.ndarray):
        raise ValueError("Depth_image should be a 4 channel rgbd np.array")
    
    # Vectorized calculation for the depth values
    depth_value = (depth_image[:, :, 0] / 256) * 256 + \
                (depth_image[:, :, 1] / 256) * 256 ** 2 + \
                (depth_image[:, :, 2] / 256) * 256 ** 3 + \
                (depth_image[:, :, 3] / 256) * 256 ** 4

    # Assign the computed depth values to the class attribute _depthMap
    depthMap = depth_value/1000 # Convert to meters
    return depthMap 
























##OBSOLETE
#def create_selection_box_from_image_boundary_points(n:ImageNode,roi:Tuple[int,int,int,int],mesh:o3d.geometry.TriangleMesh,z:float=5)->o3d.geometry.OrientedBoundingBox:
#    """Create a selection box from an ImageNode, a region of interest (roi) and a mesh to raycast.
#    A o3d.geometry.OrientedBoundingBox will be created on the location of the intersection of the rays with the mesh.
#    The height of the box is determined by the offset of z in both positive and negative Z-direction
#
#    Args:
#        n (ImageNode): Imagenode used for the raycasting (internal and external camera paramters)
#        roi (Tuple[int,int,int,int]): region of interest (rowMin,rowMax,columnMin,columnMax)
#        mesh (o3d.geometry.TriangleMesh): mesh used for the raycasting
#        z (float, optional): offset in height of the bounding box. Defaults to [-5m:5m].
#
#    Returns:
#        o3d.geometry.OrientedBoundingBox or None (if not all rays hit the mesh)
#    """
#    box=None
#    
#    #create rays for boundaries
#    uvCoordinates=np.array([[roi[0],roi[2]], # top left
#                            [roi[0],roi[3]], # top right
#                            [roi[1],roi[2]], # bottom left
#                            [roi[1],roi[3]] # bottom right
#                            ])
#    # transform uvcoordinates  to world coordinates to rays   
#    rays=n.create_rays(uvCoordinates)
#    
#    # cast rays to 3D mesh 
#    distances,_=gmu.compute_raycasting_collisions(mesh,rays)
#    
#    if all(np.isnan(distances)==False): #if all rays hit
#        #compute endpoints 
#        _,endpoints=gmu.rays_to_points(rays,distances)
#        
#        #create box of projected points
#        points=np.vstack((gmu.transform_points(endpoints,transform=np.array([[1,0,0,0],[0,1,0,0],[0,0,1,z],[0,0,0,1]])),
#                        gmu.transform_points(endpoints,transform=np.array([[1,0,0,0],[0,1,0,0],[0,0,1,-z],[0,0,0,1]]))))
#        box=o3d.geometry.OrientedBoundingBox.create_from_points(o3d.cpu.pybind.utility.Vector3dVector(points))
#        box.color=[1,0,0]     
#    return box 
#
##### OBSOLETE #####
#
#def ifc_to_nodes_by_guids(path:str, guids:list,getResource : bool=True,**kwargs)-> List[BIMNode]:
#    """
#    Parse ifc file to a list of BIMNodes, one for each ifcElement.\n
#
#    .. image:: ../../../docs/pics/ifc_inheritance.PNG
#
#    Args:
#        1. ifcPath (string):  absolute ifc file path e.g. "D:\\myifc.ifc"\n
#        2. guids (list of strings): IFC guids you want to parse e.g. [''3saOMnutrFHPtEwspUjESB'',''3saOMnutrFHPtEwspUjESB']. \n  
#    
#    Returns:
#        List[BIMNode]
#    """ 
#    path=Path(path)
#    
#    ifc_file = ifcopenshell.open(path)
#    nodelist=[]   
#    for guid in guids:
#        ifcElements = ifc_file.by_id(guid)
#        ifcElements=ut.item_to_list(ifcElements)
#        for ifcElement in ifcElements:
#            node=BIMNode(resource=ifcElement,getResource=getResource, **kwargs)          
#            node.ifcPath=path
#            nodelist.append(node)
#    return nodelist
#
#def ifc_to_nodes_by_type(path:str, types:list=['IfcBuildingElement'],getResource : bool=True,**kwargs)-> List[BIMNode]:
#    """
#    Parse ifc file to a list of BIMNodes, one for each ifcElement.\n
#
#    **NOTE**: classes are not case sensitive. It is advised to solely focus on IfcBuildingElement classes or inherited classes as these typically have geometry representations that can be used by GEOMAPI.
#
#    **WARNING**: IfcOpenShell strugles with some ifc serializations. In our experience, IFC4 serializations is more robust.
#
#    .. image:: ../../../docs/pics/ifc_inheritance.PNG
#
#    Args:
#        1. ifcPath (string):  absolute ifc file path e.g. "D:\\myifc.ifc"\n
#        2. types (list of strings, optional): ifcClasses you want to parse e.g. ['IfcWall','IfcSlab','IfcBeam','IfcColumn','IfcStair','IfcWindow','IfcDoor']. Defaults to ['IfcBuildingElement']. \n  
#    
#    Raises:
#        ValueError: 'No valid ifcPath.'
#
#    Returns:
#        List[BIMNode]
#    """   
#    path=Path(path) 
#    
#    try:
#        ifc_file = ifcopenshell.open(path)
#    except:
#        print(ifcopenshell.get_log())
#    else:
#        nodelist=[]   
#        for type in types:
#            ifcElements = ifc_file.by_type(type)
#            ifcElements=ut.item_to_list(ifcElements)
#            for ifcElement in ifcElements:
#                node=BIMNode(resource=ifcElement,getResource=getResource, **kwargs)          
#                node.ifcPath=path
#                nodelist.append(node)
#        return nodelist
#
#
#
#
#def e57path_to_nodes(path:str,percentage:float=1.0) ->List[PointCloudNode]:
#    """Load an e57 file and convert all data to a list of PointCloudNodes.\n
#
#    **NOTE**: lowering the percentage barely affects assignment performance (numpy array assignments are extremely efficient). \n 
#    Only do this to lower computational complexity or free up memory.
#
#    Args:
#        1. e57path(str): absolute path to .e57 file\n
#        2. percentage(float,optional): percentage of points to load. Defaults to 1.0 (100%)\n
#
#    Returns:
#        o3d.geometry.PointCloud
#    """
#    path=Path(path) if path else None
#    
#    e57 = pye57.E57(str(path))
#    gmu.e57_update_point_field(e57)
#    nodes=[]
#    for s in range(e57.scan_count):
#        resource=gmu.e57_to_pcd(e57,e57Index=s,percentage=percentage)
#        node=PointCloudNode(resource=resource,
#                            path=path,
#                            e57Index=s,
#                            percentage=percentage)
#        node.pointCount=len(resource.points)
#        nodes.append(node)
#    return nodes
#
#def e57path_to_nodes_mutiprocessing(path:str,percentage:float=1.0) ->List[PointCloudNode]:
#    """Load an e57 file and convert all data to a list of PointCloudNodes.\n
#
#    **NOTE**: Complex types cannot be pickled (serialized) by Windows. Therefore, a two step parsing is used where e57 data is first loaded as np.arrays with multi-processing.
#    Next, the arrays are passed to o3d.geometry.PointClouds outside of the loop.\n  
#
#    **NOTE**: starting parallel processing takes a bit of time. This method will start to outperform single-core import from 3+ pointclouds.\n
#
#    **NOTE**: lowering the percentage barely affects assignment performance (numpy array assignments are extremely efficient). \n 
#    Only do this to lower computational complexity or free up memory.
#
#    Args:
#        1. e57path(str): absolute path to .e57 file\n
#        2. percentage(float,optional): percentage of points to load. Defaults to 1.0 (100%)\n
#
#    Returns:
#        o3d.geometry.PointCloud
#    """   
#    path=Path(path) if path else None
# 
#    e57 = pye57.E57(path)
#    gmu.e57_update_point_field(e57)
#
#    nodes=[]
#    with concurrent.futures.ProcessPoolExecutor() as executor:
#        # first load all e57 data and output it as np.arrays
#        results=[executor.submit(gmu.e57_to_arrays,e57Path=path,e57Index=s,percentage=percentage) for s in range(e57.scan_count)]
#        # next, the arrays are assigned to point clouds outside the loop.
#        for s,r in enumerate(concurrent.futures.as_completed(results)):
#            resource=gmu.arrays_to_pcd(r.result())
#            node=PointCloudNode(resource=resource,
#                                path=path,
#                                e57Index=s,
#                                percentage=percentage)
#            node.pointCount=len(resource.points)
#            nodes.append(node)
#    return nodes
#
#def e57header_to_nodes(path:str, **kwargs) -> List[PointCloudNode]:
#    """Parse e57 file header that is created with E57lib e57xmldump.exe.
#
#    Args:
#        path (string):  e57 xml file path e.g. "D:\\Data\\2018-06 Werfopvolging Academiestraat Gent\\week 22\\PCD\\week 22 lidar_CC.xml"
#            
#    Returns:
#        A list of pointcloudnodes with the xml metadata 
#    """
#    path=Path(path) if path else None
#    
#    nodelist=[]   
#    e57 = pye57.E57(str(path))   
#    gmu.e57_update_point_field(e57)
#
#    for idx in range(e57.scan_count):
#        nodelist.append(PointCloudNode(path=path,e57Index=idx, **kwargs))
#    return nodelist



































#def metashape_dxf_to_orthonodes(dxfPath:str |Path, **kwargs) -> List[OrthoNode]:
#    dxf = ezdxf.readfile(self._dxfPath)
#    #contours and names are in the same list as pairs
#    entities=[entity for entity in dxf.modelspace()]
#    
#    def create_convex_hull_from_dxf_points():
#        box = o3d.geometry.TriangleMesh.create_box(width=1.0, height=1.0, depth=1.0)
#        bottomLeftLow=points[2]
#        bottomRightLow=points[3]
#        topLeftLow=points[1]
#        topRightLow=points[0]
#        bottomLeftHigh=points[2]+normal*self._depth
#        bottomRightHigh=points[3]+normal*self._depth
#        topLeftHigh=points[1]+normal*self._depth
#        topRightHigh=points[0]+normal*self._depth
#        vertices=np.array([[bottomLeftLow],
#                            [bottomRightLow],
#                            [topLeftLow],
#                            [topRightLow],
#                            [bottomLeftHigh],
#                            [bottomRightHigh],
#                            [topLeftHigh],
#                            [topRightHigh]])
#        
#        box.vertices = o3d.utility.Vector3dVector(np.reshape(vertices,(8,3)))                    
#        self._convexHull = box  
#    
#    if len([entity for entity in entities if entity.dxftype() == 'INSERT' and Path(entity.attribs[0].dxf.text).stem==self._name])==0:
#        print('Warning: No INSERT entity found with the name of the orthomosaic. taking first ...')
#        entity=entities[0]
#        self._name=Path(entity.attribs[0].dxf.text).stem
#    
#    #iterate through entities per two
#    for i in range(0,len(entities),2):
#        #entity1 are the entities with the name
#        entity1=entities[i] 
#        #entity2 are the entities with the geometry
#        entity2=entities[i+1]
#        name=Path(entity1.attribs[0].dxf.text).stem
#        if name == self._name:        
#            #get geometry
#            g=cadu.ezdxf_entity_to_o3d(entity2)
#            g.translate(np.array([0,0,self.get_height()]))
#            #get points -> they are ordered counter clockwise starting from the top left
#            points=np.asarray(g.points)
#            #get the center of the geometry
#            center=g.get_center()
#            #get the vector 0-1 and 0-3
#            vec1=points[1]-points[0]
#            vec2=points[3]-points[0]
#            #get the normal of the plane
#            normal=np.cross(vec1,vec2)
#            #normalize the normal
#            normal=normal/np.linalg.norm(normal)
#            
#            #get the translation matrix
#            translation=center#-normal*self._depth
#            
#            #get rotation matrix from this normal to the z-axis
#            rotation_matrix=ut.get_rotation_matrix_from_forward_up(normal, vec2)
#            
#            cartesianTransform = gmu.get_cartesian_transform(translation=translation,rotation=rotation_matrix) 
#            self._cartesianTransform=cartesianTransform    
#            
#            #create convexhull
#            create_convex_hull_from_dxf_points()
#            
#            #reset bounding box
#            self._orientedBoundingBox=None
#            self.get_oriented_bounding_box()
#            
#            #get gsd
#            self._gsd=np.linalg.norm(vec1[0])/self.get_image_width()

# OBSOLETE, every node has a convex hull, and image nodes have frustrums
#def get_mesh_representation(node: Node)->o3d.geometry.TriangleMesh:
#    """Returns the mesh representation of a node resource\n
#    Returns the convex hull if it is a PointCloudNode.\n
#    For ImageNodes, a virtual mesh cone is used with respect to the field of view.
#
#    Args:
#        Node (Node): geomapi node such as a PointCloudNode
#
#    Returns:
#        o3d.geometry.TriangleMesh 
#    """
#    nodeType=str(type(node))
#    resource= node.resource
#   
#    if 'PointCloudNode' in str(type(node)):
#        hull, _ =resource.compute_convex_hull()
#        return hull
#    elif 'ImageNode' in nodeType:
#        return node.convexHull
#    elif 'OrthoNode' in nodeType:
#        #print('not implemented')
#        return node.convexHull
#    else:
#        return resource
#    
#
#def select_nodes_k_nearest_neighbors(node:Node,nodelist:List[Node],k:int=10) -> Tuple[List [Node], o3d.utility.DoubleVector]:
#    """ Select k nearest nodes based on Euclidean distance between centroids.\n
#
#    .. image:: ../../../docs/pics/selection_k_nearest.PNG
#
#    Args:
#        0. node (Node): node to search from\n
#        1. nodelist (List[Node])\n
#        2. k (int, optional): number of neighbors. Defaults to 10.\n
#
#    Returns:
#        List of Nodes
#    """
#    assert k>0, f'k is {k}, but k should be >0.'
#
#    #get node center
#    if node.cartesianTransform is not None:
#        point=gmu.get_translation(node.cartesianTransform)
#        #create pcd from nodelist centers
#        pcd = o3d.geometry.PointCloud()
#        array=np.empty(shape=(len(nodelist),3))
#        for idx,node in enumerate(nodelist):
#            if node.cartesianTransform is not None:
#                array[idx]=gmu.get_translation(node.cartesianTransform)
#            else:
#                array[idx]=[-10000.0,-10000.0,-10000.0]
#        pcd.points = o3d.utility.Vector3dVector(array)
#
#        #Create KDTree from pcd
#        pcdTree = o3d.geometry.KDTreeFlann(pcd)
#
#        #Find 200 nearest neighbors
#        _, idxList, distances = pcdTree.search_knn_vector_3d(point, k)
#        selectedNodeList=[node for idx,node in enumerate(nodelist) if idx in idxList]
#
#        if any(selectedNodeList):        
#            return selectedNodeList, distances
#    else:
#        return None,None
#
#def select_nodes_with_centers_in_radius(node:Node,nodelist:List[Node],r:float=0.5) -> Tuple[List [Node] ,List[float]]:
#    """Select nodes within radius of the node centroid based on Euclidean distance between node centroids.\n
#
#    .. image:: ../../../docs/pics/selection_radius_nearest.PNG
#    
#    Args:
#        0. node (Node): node to search from\n
#        1. nodelist (List[Node])\n
#        2. r (float, optional): radius to search. Defaults to 0.5m.\n
#
#    Returns:
#        List of Nodes, List of Distances
#    """
#    
#    assert r >0, f'r is {r}, while it should be >0.'
#    
#    #get node center
#    if node.cartesianTransform is not None:
#        point=gmu.get_translation(node.cartesianTransform)
#        #create pcd from nodelist centers
#        pcd = o3d.geometry.PointCloud()
#        array=np.empty(shape=(len(nodelist),3))
#        for idx,node in enumerate(nodelist):
#            if node.cartesianTransform is not None:
#                array[idx]=gmu.get_translation(node.cartesianTransform)
#            else:
#                array[idx]=[-10000.0,-10000.0,-10000.0]
#        pcd.points = o3d.utility.Vector3dVector(array)
#
#        #Create KDTree from pcd
#        pcdTree = o3d.geometry.KDTreeFlann(pcd)
#
#        #Find 200 nearest neighbors
#        [_, idxList, distances] = pcdTree.search_radius_vector_3d(point, r)
#        selectedNodeList=[node for idx,node in enumerate(nodelist) if idx in idxList ]
#        selectedNodeList=[node for i,node in enumerate(selectedNodeList) if distances[i]<=r ]
#        distances = [dist for dist in distances if dist <=r]
#        
#        if any(selectedNodeList):        
#            return selectedNodeList,distances
#    else:
#        return None,None
#
#def select_nodes_with_centers_in_bounding_box(node:Node,nodelist:List[Node],u:float=0.5,v:float=0.5,w:float=0.5) -> List [Node]: 
#    """Select the nodes of which the center lies within the oriented Bounding Box of the source node given an offset.\n
#
#    .. image:: ../../../docs/pics/selection_box_inliers.PNG
#    
#    Args:
#        0. node (Node): source Node \n
#        1. nodelist (List[Node]): target nodelist\n
#        2. u (float, optional): Offset in X. Defaults to 0.5m.\n
#        3. v (float, optional): Offset in Y. Defaults to 0.5m.\n
#        4. w (float, optional): Offset in Z. Defaults to 0.5m.\n
#
#    Returns:
#        List [Node]
#    """
#    #get box source node
#    if node.orientedBoundingBox is not None:
#        box=node.orientedBoundingBox
#        box=gmu.expand_box(box,u=u,v=v,w=w)
#
#        # get centers
#        centers=np.empty((len(nodelist),3),dtype=float)
#        for idx,node in enumerate(nodelist):
#            if node.cartesianTransform is not None:
#                centers[idx]=gmu.get_translation(node.cartesianTransform)
#
#        #points are the centers of all the nodes
#        pcd = o3d.geometry.PointCloud()
#        points = o3d.utility.Vector3dVector(centers)
#        pcd.points=points
#
#        # Find the nodes that lie within the index box 
#        idxList=box.get_point_indices_within_bounding_box(points)
#        selectedNodeList=[node for idx,node in enumerate(nodelist) if idx in idxList]
#        if any(selectedNodeList):        
#            return selectedNodeList
#    else:
#        return None
#
#def select_nodes_with_bounding_points_in_bounding_box(node:Node,nodelist:List[Node],u:float=0.5,v:float=0.5,w:float=0.5) -> List [Node]: 
#    """Select the nodes of which atleast one of the bounding points lies within the oriented Bounding Box of the source node given an offset.\n
#
#    .. image:: ../../../docs/pics/selection_BB_intersection.PNG
#    
#    Args:
#        0. node (Node): source Node \n
#        1. nodelist (List[Node]): target nodelist\n
#        2. u (float, optional): Offset in X. Defaults to 0.5m.\n
#        3. v (float, optional): Offset in Y. Defaults to 0.5m.\n
#        4. w (float, optional): Offset in Z. Defaults to 0.5m.\n
#
#    Returns:
#        List [Node]
#    """
#    #get box source node
#    if node.orientedBoundingBox is not None:
#        box=node.orientedBoundingBox
#        box=gmu.expand_box(box,u=u,v=v,w=w)
#
#        # get boxes nodelist
#        boxes=np.empty((len(nodelist),1),dtype=o3d.geometry.OrientedBoundingBox)
#        for idx,node in enumerate(nodelist):
#            boxes[idx]=node.orientedBoundingBox
#
#        # Find the nodes of which the bounding points lie in the source node box
#        idxList=gmu.get_box_inliers(box,boxes)
#        selectedNodeList=[node for idx,node in enumerate(nodelist) if idx in idxList]
#        if any(selectedNodeList):        
#            return selectedNodeList
#    else:
#        return None
#    
#def select_nodes_with_intersecting_bounding_box(node:Node,nodelist:List[Node],u:float=0.5,v:float=0.5,w:float=0.5) -> List [Node]: 
#    """Select the nodes of which the bounding boxes intersect.\n
#
#    .. image:: ../../../docs/pics/selection_BB_intersection2.PNG
#
#    Args:
#        0. node (Node): source Node \n
#        1. nodelist (List[Node]): target nodelist\n
#        2. u (float, optional): Offset in X. Defaults to 0.5m.\n
#        3. v (float, optional): Offset in Y. Defaults to 0.5m.\n
#        4. w (float, optional): Offset in Z. Defaults to 0.5m.\n
#
#    Returns:
#        List [Node]
#    """
#    #get box source node
#    if node.orientedBoundingBox is not None:
#        box=node.orientedBoundingBox
#        box=gmu.expand_box(box,u=u,v=v,w=w)
#
#        # get boxes nodelist
#        boxes=np.empty((len(nodelist),1),dtype=o3d.geometry.OrientedBoundingBox)
#        for idx,node in enumerate(nodelist):
#            boxes[idx]=node.orientedBoundingBox
#        
#        # Find the nodes of which the bounding box itersects with the source node box
#        idxList=gmu.get_box_intersections(box,boxes)
#        selectedNodeList=[node for idx,node in enumerate(nodelist) if idx in idxList]
#        if any(selectedNodeList):        
#            return selectedNodeList
#    else:
#        return None
#
#def select_nodes_with_intersecting_resources(node:Node,nodelist:List[Node]) -> List [Node]: 
#    """Select the nodes of which the o3d.geometry.TriangleMeshes intersect.\n
#    This method relies on trimesh and fcl libraries for collision detection.\n
#    For PointCloudNodes, the convex hull is used.\n
#    For ImageNodes, a virtual mesh cone is used with respect to the field of view.\n
#
#    .. image:: ../../../docs/pics/collision_5.PNG
#
#    Args:
#        0. node (Node): source Node \n
#        1. nodelist (List[Node]): target nodelist\n
#
#    Returns:
#        List [Node] 
#    """
#    #get geometry source node
#    if node.resource is not None: 
#        mesh=get_mesh_representation(node)
#        # get geometries nodelist        
#        # meshes=np.empty((len(nodelist),1),dtype=o3d.geometry.TriangleMesh)
#        
#        meshes=[None]*len(nodelist)
#        for idx,testnode in enumerate(nodelist):
#            if testnode.resource is not None: 
#                    meshes[idx]=get_mesh_representation(testnode)
#
#        # Find the nodes of which the geometry intersects with the source node box
#        idxList=gmu.get_mesh_inliers(reference=mesh,sources=meshes)
#        print(idxList)
#
#        # idxList=gmu.get_mesh_collisions_trimesh(mesh,meshes)
#        selectedNodeList=[node for idx,node in enumerate(nodelist) if idx in idxList]
#        if any(selectedNodeList):        
#            return selectedNodeList
#    return None<|MERGE_RESOLUTION|>--- conflicted
+++ resolved
@@ -3,10 +3,7 @@
 #IMPORT PACKAGES
 import csv
 import inspect
-<<<<<<< HEAD
 import math
-=======
->>>>>>> 4d4816df
 import cv2
 import numpy as np 
 import open3d as o3d 
@@ -116,11 +113,7 @@
     mytree = ET.parse(path)
     root = mytree.getroot()
     nodelist=[]
-<<<<<<< HEAD
-    e57Path=path.with_suffix('.e57')
-=======
     e57Path=xmlPath.with_suffix('.e57')
->>>>>>> 4d4816df
     # loop over every vectorchild
     for idx,e57xml in enumerate(root.iter('{http://www.astm.org/COMMIT/E57/2010-e57-v1.0}vectorChild')):
         # OrientedBoundingBox
@@ -167,11 +160,7 @@
                 except:
                     translationVector=np.array([0.0,0.0,0.0])
             cartesianTransform = gmu.get_cartesian_transform(translation=translationVector,rotation=rotationMatrix)
-<<<<<<< HEAD
             #print(cartesianTransform)
-=======
-            print(cartesianTransform)
->>>>>>> 4d4816df
 
         pointsnode=e57xml.find('{http://www.astm.org/COMMIT/E57/2010-e57-v1.0}points')
         if not pointsnode is None:
@@ -326,16 +315,9 @@
             node=ImageNode(
                         name=name, 
                          cartesianTransform=transform,
-<<<<<<< HEAD
-                        imageWidth =  sensorInformation['imageWidth'],
-                        imageHeight = sensorInformation['imageHeight'],
-                        intrinsicMatrix = sensorInformation['intrinsicMatrix'],
-                        focalLength35mm = sensorInformation['focalLength35mm'], 
-=======
                         imageWidth =  int(sensorInformation['imageWidth']),
                         imageHeight = int(sensorInformation['imageHeight'] ),
                         focalLength35mm = float(sensorInformation['focalLength35mm']), 
->>>>>>> 4d4816df
                         **kwargs)
             # node.xmlPath=xmlPath
             
@@ -694,7 +676,6 @@
 
 def select_nodes_k_nearest_neighbors(nodes:List[Node], center: np.ndarray = [0,0,0],k:int=10):
     """Select k nearest nodes based on Euclidean distance between centroids."""
-<<<<<<< HEAD
     
     assert k>0, f'k is {k}, but k should be >0.'
     # create a pointcloud te perform nearest neighbors search on
@@ -720,33 +701,6 @@
     if(radius <= 0):
         raise ValueError("Radius must be > 0")
     
-=======
-    
-    assert k>0, f'k is {k}, but k should be >0.'
-    # create a pointcloud te perform nearest neighbors search on
-    pcd = o3d.geometry.PointCloud()
-    array=np.empty(shape=(len(nodes),3))
-    for idx,node in enumerate(nodes):
-        array[idx]=gmu.get_translation(node.cartesianTransform)
-    pcd.points = o3d.utility.Vector3dVector(array)
-
-    #Create KDTree from pcd
-    pcdTree = o3d.geometry.KDTreeFlann(pcd)
-
-    #Find k nearest neighbors
-    _, idxList, distances = pcdTree.search_knn_vector_3d(np.array(center), k)
-    selectedNodeList=[node for idx,node in enumerate(nodes) if idx in idxList]
-
-    if any(selectedNodeList):        
-        return selectedNodeList, distances
-    return None, None
-    
-def select_nodes_within_radius(nodes, center, radius):
-    
-    if(radius <= 0):
-        raise ValueError("Radius must be > 0")
-    
->>>>>>> 4d4816df
     centers=np.empty(shape=(len(nodes),3),dtype=float)
     for idx,node in enumerate(nodes):
         centers[idx]=gmu.get_translation(node.cartesianTransform)
@@ -854,15 +808,9 @@
     
     # Expand the bounding box by the given margin
     box = gmu.expand_box(bbox, u=margin[0], v=margin[1], w=margin[2])
-<<<<<<< HEAD
 
     selectedNodeList = []
 
-=======
-
-    selectedNodeList = []
-
->>>>>>> 4d4816df
     for node in nodes:
         # Get the bounding box of the node
         node_box = node.orientedBoundingBox
